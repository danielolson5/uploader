--- conflicted
+++ resolved
@@ -47,13 +47,8 @@
 	    "cmd": {
 		  "args": "##FILETYPE## @##INPUTFILEFileName## @md_file ##INPUTFILE## ##SHOCK##/##INPUTFILE##",
 		  "description": "validate sequence and generate the workspace document for upload to the workspace",
-<<<<<<< HEAD
 		  "name": "kb_create_rnaseq_fastq",
-	  "environ": {"KB_AUTH_TOKEN":""}
-=======
-		  "name": "kb_create_rnaseq_fastq.pl",
 	  "environ": {"private":{"KB_AUTH_TOKEN":"##TOKEN##"}}
->>>>>>> d01c4c99
 	      },
 	      "dependsOn":[],
 	      "inputs": {
@@ -79,13 +74,8 @@
 		"cmd":{ 
 			"args": "-type=KBaseExpression.RNASeqSample -id=##INPUTFILEFileName## -data=@document.json -workspace=##WORKSPACE##",
                 	"description": "create workspace object",
-<<<<<<< HEAD
                 	"name": "kb_create_ws_object",
-	  "environ": {"KB_AUTH_TOKEN":""}	    
-=======
-                	"name": "kb_create_ws_object.pl",
 	  "environ": {"private":{"KB_AUTH_TOKEN":"##TOKEN##"}}	    
->>>>>>> d01c4c99
 	      	      },
 	       "dependsOn": [ "0" ],
 	       "inputs":{
