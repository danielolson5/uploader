{
  "name": "GWAS population trait(s)",
  "interface": {
    "intro": {
      "title": " Gwas population trait data submission",
      "text": "Trait data submission requires a text file with trait values and filled out metadata Excel spreadsheet. The upload requires that the GwasPopulation_obj_id field in the metadata file is filled in correctly with an existing workspace object ID. Each row in the metadata file corresponds to one trait.",
      "excel": true,
      "json": false
    },
    "inputs": [
      {
        "type": "dropdown",
        "filetype": [
          "xlsx"
        ],
        "label": "select GWAS Population Trait metadata file",
        "help": null,
        "default": null,
        "data": null,
        "isMetadata": true,
        "aweVariable": "METADATA"
      },
      {	
        "type": "multiselect",
        "filetype": [
          "txt",
          "xls"
        ],
        "label": "select trait file",
        "help": null,
        "default": null,
        "data": null,
        "isMetadata": false,
        "aweVariable": "INPUTFILE"
      }
    ]
  },
  "awe": {
    "tasks": [
      {
        "cmd": {
          "args": "##WORKSPACEURL## ##WORKSPACE## @md_file @##INPUTFILEFileName## web",
          "description": "validate Trait data",
<<<<<<< HEAD
          "name": "gwas_create_GwasPopulationTrait",
	  "environ": {"KB_AUTH_TOKEN":""}
=======
          "name": "gwas_create_GwasPopulationTrait.pl",
	  "environ": {"private":{"KB_AUTH_TOKEN":"##TOKEN##"}}
>>>>>>> d01c4c99
        },

         "dependsOn": [],
	      "inputs": {
		  "md_file": {
		      "host": "##SHOCK##",
		      "node": "##METADATA##"
		  },
		  "##INPUTFILEFileName##": {
		      "host": "##SHOCK##",
		      "node": "##INPUTFILE##"
		  }

              },
              "outputs": {
	      },
	      "taskid": "0",
	      "totalwork": 1
	  }
	 
               ]
  },
  "metadata": {
    "name": "KBaseGwasData.GwasPopulationTraitTemplate",
    "label": "KBase GWAS Population Trait Template",
    "description": "Template to specify meta data for loading Trait data to  KBaseGwasData.GwasPopulationTrait typed object in a workspace",
    "cvs": {
      "domain": {
        "Bacteria": true,
        "Archaea": true,
        "Eukaryota": true,
        "Unknown": true
      }
    },
    "groups": {
      "BasicTraitInfo": {
        "name": "BasicTraitInfo",
        "label": "BasicTraitInfo",
        "type": "list",
        "description": "basic Trait information",
        "mandatory": true,
        "toplevel": true,
        "subgroups": {},
        "fields": {
          "trait_name": {
            "name": "trait_name",
            "label": "Trait Name",
            "description": "Simple Trait name (No spaces and only alpha numeric characters)",
            "type": "text",
            "default": "Unknown",
            "mandatory": "true",
            "validation": {
              "type": "None"
            }
          },
          "protocol": {
            "name": "protocol",
            "label": "Protocol",
            "description": "Detailed description of protocol used to generate the trait measurements",
            "type": "text",
            "default": "Unknown",
            "mandatory": "true",
            "validation": {
              "type": "none"
            }
          },
          "trait_ontology_id": {
            "name": "trait_ontology_id",
            "label": "Trait ontology id",
            "description": "Trait ontology information in the following format TO:0000387. Please use http://archive.gramene.org/plant_ontology/ontology_browse.html#to to search for trait ontology terms for the trait data being uploaded",
            "type": "text",
            "default": "Unknown",
            "mandatory": "false",
            "validation": {
              "type": "none"
            }
          },


	 "GwasPopulation_obj_id": {
            "name": "GwasPopulation_obj_id",
            "label": "Gwas Population Object id",
            "description": "Uploading trait data is only supported for GWAS populations that are already in KBase and added to user workspace. Use KBase search to identify the list of GWAS populations currently supported. This field will be validated before the trait object can be created.",
            "type": "text",
            "default": "",
            "mandatory": "true",
            "validation": {
              "type": "none"
            }
          },
          "originator": {
            "name": "originator",
            "label": "Originator",
            "description": "Lab or PI information",
            "type": "text",
            "default": "Unknown",
            "mandatory": "true",
            "validation": {
              "type": "none"
            }
          },
          "pubmed_id": {
            "name": "pubmed_id",
            "label": "Pubmed ID (For published data)",
            "description": "Pubmed ID",
            "type": "text",
            "default": "Unknown",
            "mandatory": "false",
            "validation": {
              "type": "none"
            }
          },
           "unit_of_measure": {
            "name": "unit_of_measure",
            "label": "Unit of Measurement",
            "description": "Unit of measurement of trait eg. mean, ratio etc.",
            "type": "text",
            "default": "Unknown",
            "mandatory": "false",
            "validation": {
              "type": "none"
            }
          }
        }
      }
    }
  }
}<|MERGE_RESOLUTION|>--- conflicted
+++ resolved
@@ -41,13 +41,8 @@
         "cmd": {
           "args": "##WORKSPACEURL## ##WORKSPACE## @md_file @##INPUTFILEFileName## web",
           "description": "validate Trait data",
-<<<<<<< HEAD
           "name": "gwas_create_GwasPopulationTrait",
-	  "environ": {"KB_AUTH_TOKEN":""}
-=======
-          "name": "gwas_create_GwasPopulationTrait.pl",
 	  "environ": {"private":{"KB_AUTH_TOKEN":"##TOKEN##"}}
->>>>>>> d01c4c99
         },
 
          "dependsOn": [],
