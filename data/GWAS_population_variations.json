--- conflicted
+++ resolved
@@ -41,13 +41,8 @@
         "cmd": {
           "args": "##WORKSPACEURL## ##WORKSPACE## outid @md_file @##INPUTFILEFileName## ##SHOCK## ##INPUTFILE## web",
           "description": "validate Variation data",
-<<<<<<< HEAD
           "name": "gwas_create_GwasPopulationVariation",
-	  "environ": {"KB_AUTH_TOKEN":""}
-=======
-          "name": "gwas_create_GwasPopulationVariation.pl",
 	  "environ": {"private":{"KB_AUTH_TOKEN":"##TOKEN##"}}
->>>>>>> d01c4c99
         },
 
          "dependsOn": [],
